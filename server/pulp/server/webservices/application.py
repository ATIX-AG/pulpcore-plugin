--- conflicted
+++ resolved
@@ -35,13 +35,8 @@
 from pulp.server.debugging import StacktraceDumper
 from pulp.server.db.migrate import models as migration_models
 from pulp.server.webservices.controllers import (
-<<<<<<< HEAD
-    consumer_groups, consumers, contents, dispatch, events, permissions,
-    repo_groups, repositories, status, users)
-=======
-    consumer_groups, consumers, contents, dispatch, events, repo_groups, 
-    repositories, roles, status, users)
->>>>>>> 6e9d4e70
+    consumer_groups, consumers, contents, dispatch, events, repo_groups,
+    repositories, status, users)
 from pulp.server.webservices.middleware.exception import ExceptionHandlerMiddleware
 from pulp.server.webservices.middleware.postponed import PostponedOperationMiddleware
 from pulp.server.webservices.middleware.framework_router import FrameworkRoutingMiddleware
