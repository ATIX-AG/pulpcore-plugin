--- conflicted
+++ resolved
@@ -13,15 +13,12 @@
 
 # These paths should all pass PEP-8 checks
 paths_to_check = [
+    'repoauth/',
     'server/pulp/plugins/conduits',
     'server/pulp/plugins/file/',
     'server/pulp/plugins/loader/',
     'server/pulp/plugins/types/',
-<<<<<<< HEAD
-    'repoauth/',
-=======
     'server/pulp/plugins/util/',
->>>>>>> 8a79b0d8
     'server/pulp/server/agent/',
     'server/pulp/server/async/',
     'server/pulp/server/auth/',
